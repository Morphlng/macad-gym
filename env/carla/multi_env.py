--- conflicted
+++ resolved
@@ -472,23 +472,13 @@
         i = 0
         for cam in self.camera_list.cam_list:
             py_mt = self._read_observation(i)
-<<<<<<< HEAD
             vehicle_name = 'Vehicle'
             vehicle_name += str(i)
             self.py_measurement[vehicle_name] = py_mt
             self.prev_measurement[vehicle_name] = py_mt
-            image = preprocess_image(env, cam.image, i)
+            image = preprocess_image(self, cam.image, i)
             obs = self.encode_obs(image, self.py_measurement[vehicle_name], i)
             self.obs_dict[vehicle_name] = obs
-=======
-            vehcile_name = 'Vehcile'
-            vehcile_name += str(i)
-            self.py_measurement[vehcile_name] = py_mt
-            self.prev_measurement[vehcile_name] = py_mt
-            image = preprocess_image(self, cam.image, i)
-            obs = self.encode_obs(image, self.py_measurement[vehcile_name], i)
-            self.obs_dict[vehcile_name] = obs
->>>>>>> 1c86c062
             i = i + 1
 
         return self.obs_dict
