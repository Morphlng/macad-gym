import numpy as np
import pygame
import cv2
import sys


<<<<<<< HEAD
def preprocess_image(config, image):
    """Process image raw data to array data.

    Args:
        config: a dict var.
        image: from sensor.listen.

    Returns:
        Image array.
    """
=======
def preprocess_image(image, config):
    # This function has input:
    # a dict var which is config
    # , and an image from sensor.listen.
    # Output:
    # Image array.
>>>>>>> 728805f2

    # Retrieve data from config
    render_x_res = config["render_x_res"]
    render_y_res = config["render_y_res"]
    x_res = config["x_res"]
    y_res = config["y_res"]
    use_depth_camera = config["use_depth_camera"]

    # Process image based on config data
    if use_depth_camera:
        assert use_depth_camera
        data = np.frombuffer(image.raw_data, dtype=np.dtype("uint8"))
        data = np.reshape(data, (render_y_res, render_x_res, 4))
        data = data[:, :, :1]
        data = data[:, :, ::-1]
        data = cv2.resize(
            data, (x_res, y_res), interpolation=cv2.INTER_AREA)
        data = np.expand_dims(data, 2)
    else:
        data = np.frombuffer(image.raw_data, dtype=np.dtype("uint8"))
        data = np.reshape(data, (render_y_res, render_x_res, 4))
        data = data[:, :, :3]
        data = data[:, :, ::-1]
        data = cv2.resize(
            data, (x_res, y_res), interpolation=cv2.INTER_AREA)
        data = (data.astype(np.float32) - 128) / 128

    return data


def get_transform_from_nearest_way_point(cur_map, cur_location, dst_location):
    """Get the transform of the nearest way_point

    Args:
        cur_map: a carla.Map var.
        cur_location: a carla.Location var which is current car location
        dst_location: a carla.Location var which is the destination location

    Returns:
        The carla.Transform var which from the nearest way_point to the destination location
    """

    # Get next possible way_points
    way_points = cur_map.get_waypoint(cur_location)
    nexts = list(way_points.next(1.0))
    print('Next(1.0) --> %d waypoints' % len(nexts))
    if not nexts:
        raise RuntimeError("No more waypoints!")

    # Calculate the way_point which is nearest to the dst_location
    smallest_dist = sys.maxsize
    for p in nexts:
        loc = p.transform.location
        diff_x = loc.x - dst_location.x
        diff_y = loc.y - dst_location.y
        diff_z = loc.z - dst_location.z
        cur_dist = np.linalg.norm([diff_x, diff_y, diff_z])
        if cur_dist < smallest_dist:
            next_point = p
    text = "road id = %d, lane id = %d"
    print(text % (next_point.road_id, next_point.lane_id))

    # debugger = self.client.get_world().debug
    # debugger.draw_point(next_point.transform.location, size=0.1, color=carla.Color(), life_time=-1.0, persistent_lines=True)

    return next_point.transform<|MERGE_RESOLUTION|>--- conflicted
+++ resolved
@@ -4,25 +4,16 @@
 import sys
 
 
-<<<<<<< HEAD
-def preprocess_image(config, image):
+def preprocess_image(image, config):
     """Process image raw data to array data.
 
     Args:
-        config: a dict var.
-        image: from sensor.listen.
+        config (dict): the config its actor.
+        image (carla.Image): current image raw data.
 
     Returns:
-        Image array.
+        list: Image array.
     """
-=======
-def preprocess_image(image, config):
-    # This function has input:
-    # a dict var which is config
-    # , and an image from sensor.listen.
-    # Output:
-    # Image array.
->>>>>>> 728805f2
 
     # Retrieve data from config
     render_x_res = config["render_x_res"]
@@ -57,12 +48,13 @@
     """Get the transform of the nearest way_point
 
     Args:
-        cur_map: a carla.Map var.
-        cur_location: a carla.Location var which is current car location
-        dst_location: a carla.Location var which is the destination location
+        cur_map (carla.Map): current map.
+        cur_location (carla.Location): current actor location.
+        dst_location (carla.Location): actor's destination location.
 
     Returns:
-        The carla.Transform var which from the nearest way_point to the destination location
+        carla.Transform: the transform of the nearest way_point
+            to the destination location.
     """
 
     # Get next possible way_points
